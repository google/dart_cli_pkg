// Copyright 2019 Google LLC
//
// Licensed under the Apache License, Version 2.0 (the "License");
// you may not use this file except in compliance with the License.
// You may obtain a copy of the License at
//
//     https://www.apache.org/licenses/LICENSE-2.0
//
// Unless required by applicable law or agreed to in writing, software
// distributed under the License is distributed on an "AS IS" BASIS,
// WITHOUT WARRANTIES OR CONDITIONS OF ANY KIND, either express or implied.
// See the License for the specific language governing permissions and
// limitations under the License.

import 'dart:convert';
import 'dart:io';

import 'package:grinder/grinder.dart';
import 'package:meta/meta.dart';
import 'package:path/path.dart' as p;
import 'package:xml/xml.dart' as xml;
import 'package:xml/xml.dart' hide parse;

import 'config_variable.dart';
import 'info.dart';
import 'standalone.dart';
import 'utils.dart';

/// The Chocolatey API key (available from [the Chocolatey website][] and the
/// `choco apikey` command) to use when creating releases and making other
/// changes.
///
/// [the Chocolatey website]: https://chocolatey.org/account
///
/// **Do not check this in directly.** This should only come from secure
/// sources.
///
/// By default this comes from the `CHOCOLATEY_TOKEN` environment variable.
final chocolateyToken = InternalConfigVariable.fn<String>(() =>
    Platform.environment["CHOCOLATEY_TOKEN"] ??
    fail("pkg.chocolateyToken must be set to deploy to Chocolatey."));

/// The package version, formatted for Chocolatey which doesn't allow dots in
/// prerelease versions.
String get _chocolateyVersion {
  var components = version.toString().split("-");
  if (components.length == 1) return components.first;
  assert(components.length == 2);

  var first = true;
  var prerelease = components.last.replaceAllMapped('.', (_) {
    if (first) {
      first = false;
      return '';
    } else {
      return '-';
    }
  });
  return "${components.first}-$prerelease";
}

/// The version of the Dart SDK, formatted for Chocolatey which doesn't allow
/// dots in prerelease versions.
///
/// The Dart SDK doesn't use the same logic for Chocolatifying pre-release
/// versions that Sass does. Instead it transforms `A.B.C-X.Y-dev` into
/// `A.B.C.X-c-Y.dev`.
@visibleForTesting
String get chocolateyDartVersion {
  if (!dartVersion.isPreRelease) return dartVersion.toString();

  var result = StringBuffer(
      "${dartVersion.major}.${dartVersion.minor}.${dartVersion.patch}");

  var prerelease = List.of(dartVersion.preRelease);
  if (prerelease.first is int) {
    // New style of version for Dart prereleases >=2.9 (e.g. 2.9.0-9.0.dev)
    var major = prerelease.first;
    var minor = prerelease[1].toString();
    var type = prerelease[2];
    result.write('.$major-c-${"0" * (3 - minor.length)}$minor-$type');
  } else {
    // Old style of version for Dart prereleases <2.9 (e.g. 2.8.0-dev.20.0)
    var firstInt = prerelease.indexWhere((value) => value is int);
    if (firstInt != -1) result.write(".${prerelease.removeAt(firstInt)}");
    result.write("-${prerelease.join('-')}");
  }
  return result.toString();
}

/// The set of files to include directly in the Chocolatey package.
///
/// This should be at least enough files to compile the package's executables.
/// It defaults to all files in `lib/` and `bin/`, as well as `pubspec.lock`.
///
/// The `pubspec.yaml` file is always included regardless of the contents of
/// this field.
final chocolateyFiles = InternalConfigVariable.fn<List<String>>(() => [
      ...['lib', 'bin']
          .where((dir) => Directory(dir).existsSync())
          .expand((dir) => Directory(dir).listSync(recursive: true))
          .whereType<File>()
          .map((entry) => entry.path),
      'pubspec.lock'
    ]);

/// The text contents of the Chocolatey package's [`.nuspec` file][].
///
/// [`.nuspec` file]: https://chocolatey.org/docs/create-packages#nuspec
///
/// By default, this is loaded from a file ending in `.nuspec` at the root of
/// the repository, if a single such file exists.
///
/// `cli_pkg` will automatically add a `"version"` field and a dependency on the
/// Dart SDK when building the Chocolatey package.
final chocolateyNuspec = InternalConfigVariable.fn<String>(() {
  var possibleNuspecs = [
    for (var entry in Directory(".").listSync())
      if (entry is File && entry.path.endsWith(".nuspec")) entry.path
  ];

  if (possibleNuspecs.isEmpty) {
    fail("pkg.chocolateyNuspec must be set to build a Chocolatey package.");
  } else if (possibleNuspecs.length > 1) {
    fail("pkg.chocolateyNuspec found multiple .nuspec files: " +
        possibleNuspecs.join(", "));
  }

  return File(possibleNuspecs.single).readAsStringSync();
});

/// Returns the XML-decoded contents of [chocolateyNuspecText], with a
/// `"version"` field and a dependency on the Dart SDK automatically added.
XmlDocument get _nuspec {
  if (__nuspec != null) return __nuspec;

  try {
    __nuspec = xml.parse(chocolateyNuspec.value);
  } on XmlParserException catch (error) {
    fail("Invalid nuspec: $error");
  }

  var metadata = _nuspecMetadata;
  if (metadata.findElements("version").isNotEmpty) {
    fail("The nuspec must not have a package > metadata > version element. One "
        "will be added automatically.");
  }

  metadata.children
      .add(XmlElement(XmlName("version"), [], [XmlText(_chocolateyVersion)]));

  var dependencies = _findElement(metadata, "dependencies", allowNone: true);
  if (dependencies == null) {
    dependencies = XmlElement(XmlName("dependencies"));
    metadata.children.add(dependencies);
  }

  dependencies.children.add(XmlElement(XmlName("dependency"), [
    XmlAttribute(XmlName("id"), "dart-sdk"),
    // Unfortunately we need the exact same Dart version as we built with,
    // since we ship a snapshot which isn't cross-version compatible. Once
    // we switch to native compilation this won't be an issue.
    XmlAttribute(XmlName("version"), "[$chocolateyDartVersion]")
  ]));

  return __nuspec;
}

XmlDocument __nuspec;

/// The `metadata` element in [_nuspec].
XmlElement get _nuspecMetadata => _findElement(_nuspec.rootElement, "metadata");

/// The name of the Chocolatey package.
String get _chocolateyName => _findElement(_nuspecMetadata, "id").text;

/// Whether [addChocolateyTasks] has been called yet.
var _addedChocolateyTasks = false;

/// Enables tasks for building and uploading packages to Chocolatey.
void addChocolateyTasks() {
  if (_addedChocolateyTasks) return;
  _addedChocolateyTasks = true;

  freezeSharedVariables();
  chocolateyToken.freeze();
  chocolateyFiles.freeze();
  chocolateyNuspec.freeze();

  addStandaloneTasks();

  addTask(GrinderTask('pkg-chocolatey',
      taskFunction: () => _build(),
      description: 'Build a Chocolatey package directory.'));

  addTask(GrinderTask('pkg-chocolatey-pack',
      taskFunction: () => _nupkg(),
      description: 'Build a nupkg archive to upload to Chocolatey.',
      depends: ['pkg-chocolatey']));

  addTask(GrinderTask('pkg-chocolatey-deploy',
      taskFunction: () => _deploy(),
      description: 'Deploy the Chocolatey package to Chocolatey.',
      depends: ['pkg-chocolatey-pack']));
}

/// Builds a package to upload to Chocolatey.
Future<void> _build() async {
  ensureBuild();

  var dir = Directory('build/chocolatey');
  if (dir.existsSync()) dir.deleteSync(recursive: true);
  dir.createSync(recursive: true);

  writeString("build/chocolatey/$_chocolateyName.nuspec", _nuspec.toString());
  Directory("build/chocolatey/tools/source").createSync(recursive: true);
  writeString("build/chocolatey/tools/LICENSE", await license);

<<<<<<< HEAD
  writeString(
    'build/chocolatey/tools/source/pubspec.yaml',
    json.encode(
      Map.of(rawPubspec)
        ..remove('dev_dependencies')
        ..remove('dependency_overrides'),
    ),
  );

  for (var path in chocolateyFiles) {
=======
  var sourceFiles = Archive()
    ..addFile(fileFromString(
        "source/pubspec.yaml",
        // Don't download useless dev dependencies to users' computers.
        json.encode(Map.of(rawPubspec)
          ..remove('dev_dependencies')
          ..remove('dependency_overrides'))));
  for (var path in chocolateyFiles.value) {
>>>>>>> d06d7fe8
    var relative = p.relative(path);

    if (relative == 'pubspec.yaml') continue;

    copy(File(relative),
        Directory(p.join('build/chocolatey/tools/source', p.dirname(path))));
  }

  var install = StringBuffer("""
Write-Host "Fetching Dart dependencies..."
\$SourceDir = "\$PackageFolder\\source"
Push-Location -Path \$SourceDir
pub get --no-precompile | Out-Null
Pop-Location

New-Item -Path \$PackageFolder -Name "bin" -ItemType "directory" | Out-Null
Write-Host "Building executable${executables.value.length == 1 ? '' : 's'}..."
""");
  var uninstall = StringBuffer();
  executables.value.forEach((name, path) {
    install.write("""
\$ExePath = "\$PackageFolder\\bin\\$name.exe"
dart2native "-Dversion=$version" "\$SourceDir\\$path" -o \$ExePath
Generate-BinFile "$name" \$ExePath
""");
    uninstall
        .writeln('Remove-BinFile "$name" "\$PackageFolder\\bin\\$name.exe"');
  });

  writeString(
      "build/chocolatey/tools/chocolateyInstall.ps1", install.toString());
  writeString(
      "build/chocolatey/tools/chocolateyUninstall.ps1", uninstall.toString());
}

/// Builds a nupkg file to deploy to chocolatey.
Future<void> _nupkg() async {
  await runAsync("choco",
      arguments: [
        "pack",
        "--yes",
        "build/chocolatey/$_chocolateyName.nuspec",
        "--out=build"
      ],
      quiet: false);
}

/// Deploys the Chocolatey package to Chocolatey.
Future<void> _deploy() async {
  var nupkgPath = p.join("build", "$_chocolateyName.$_chocolateyVersion.nupkg");
  log("choco push --source https://chocolatey.org --key=... $nupkgPath");
  var process = await Process.start("choco", [
    "push",
    nupkgPath,
    "--source",
    "https://chocolatey.org",
    "--key",
    "$chocolateyToken",
  ]);
  LineSplitter().bind(utf8.decoder.bind(process.stdout)).listen(log);
  LineSplitter().bind(utf8.decoder.bind(process.stderr)).listen(log);
  if (await process.exitCode != 0) fail("choco push failed");
}

/// Returns the single child of [parent] named [name], or throws an error.
///
/// If [allowNone] is `true`, this returns `null` if there are no children of
/// [parent] named [name]. Otherwise, it throws an error.
XmlElement _findElement(XmlParent parent, String name,
    {bool allowNone = false}) {
  var elements = parent.findElements(name);
  if (elements.length == 1) return elements.single;
  if (allowNone && elements.isEmpty) return null;

  var nesting = [name];
  while (parent is XmlElement) {
    nesting.add((parent as XmlElement).name.qualified);
    parent = parent.parent;
  }

  var path = nesting.reversed.join(" > ");
  fail(elements.isEmpty
      ? "The nuspec must have a $path element."
      : "The nuspec may not have multiple $path elements.");
}<|MERGE_RESOLUTION|>--- conflicted
+++ resolved
@@ -216,7 +216,6 @@
   Directory("build/chocolatey/tools/source").createSync(recursive: true);
   writeString("build/chocolatey/tools/LICENSE", await license);
 
-<<<<<<< HEAD
   writeString(
     'build/chocolatey/tools/source/pubspec.yaml',
     json.encode(
@@ -227,16 +226,6 @@
   );
 
   for (var path in chocolateyFiles) {
-=======
-  var sourceFiles = Archive()
-    ..addFile(fileFromString(
-        "source/pubspec.yaml",
-        // Don't download useless dev dependencies to users' computers.
-        json.encode(Map.of(rawPubspec)
-          ..remove('dev_dependencies')
-          ..remove('dependency_overrides'))));
-  for (var path in chocolateyFiles.value) {
->>>>>>> d06d7fe8
     var relative = p.relative(path);
 
     if (relative == 'pubspec.yaml') continue;
