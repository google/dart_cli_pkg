// Copyright 2019 Google LLC
//
// Licensed under the Apache License, Version 2.0 (the "License");
// you may not use this file except in compliance with the License.
// You may obtain a copy of the License at
//
//     https://www.apache.org/licenses/LICENSE-2.0
//
// Unless required by applicable law or agreed to in writing, software
// distributed under the License is distributed on an "AS IS" BASIS,
// WITHOUT WARRANTIES OR CONDITIONS OF ANY KIND, either express or implied.
// See the License for the specific language governing permissions and
// limitations under the License.

import 'dart:convert';
import 'dart:io';
import 'dart:isolate';

import 'package:archive/archive.dart';
import 'package:async/async.dart';
import 'package:collection/collection.dart';
import 'package:grinder/grinder.dart';
import 'package:http/http.dart' as http;
import 'package:package_config/packages_file.dart' as package_config;
import 'package:path/path.dart' as p;
import 'package:pub_semver/pub_semver.dart';

import 'info.dart';

/// The set of entrypoint paths for executables defined by this package.
Set<String> get entrypoints => p.PathSet.of(executables.values);

/// The version of the current Dart executable.
final Version dartVersion = Version.parse(Platform.version.split(" ").first);

/// Whether we're using a dev Dart SDK.
bool get isDevSdk => dartVersion.isPreRelease;

/// Returns whether tasks are being run in a test environment.
bool get isTesting => Platform.environment["_CLI_PKG_TESTING"] == "true";

/// The `src/` directory in the `cli_pkg` package.
final Future<String> cliPkgSrc = () async {
  return p.fromUri(
      await Isolate.resolvePackageUri(Uri.parse('package:cli_pkg/src')));
}();

/// A shared client to use across all HTTP requests.
///
/// This will automatically be cleaned up when the process exits.
final client = http.Client();

/// The `.bat` extension on Windows, the empty string everywhere else.
final dotBat = Platform.isWindows ? ".bat" : "";

/// The `.exe` extension on Windows, the empty string everywhere else.
final dotExe = Platform.isWindows ? ".exe" : "";

<<<<<<< HEAD
/// The combined license text for the package and all its dependencies.
///
/// We include all dependency licenses because their code may be compiled into
/// binary and JS releases.
Future<String> get license => _licenseMemo.runOnce(() async {
      // A map from license texts to the set of packages that have that same
      // license. This allows us to de-duplicate repeated licenses, such as those
      // from Dart Team packages.
      var licenses = <String, List<String>>{};
      var thisPackageLicense = _readLicense(".");
      if (thisPackageLicense != null) {
        licenses[thisPackageLicense] = [humanName];
      }

      licenses
          .putIfAbsent(
              File(p.join(sdkDir.path, 'LICENSE')).readAsStringSync(), () => [])
          .add("Dart SDK");

      // Parse the package config rather than the pubspec so we include transitive
      // dependencies. This also includes dev dependencies, but it's possible those
      // are compiled into the distribution anyway (especially for stuff like
      // `node_preamble`).
      var packageConfigUrl = await Isolate.packageConfig;
      var packageConfig = package_config.parse(
          File(p.fromUri(packageConfigUrl)).readAsBytesSync(),
          packageConfigUrl);

      // Sort the dependencies alphabetically to guarantee a consistent
      // ordering.
      var dependencies = packageConfig.keys.toList()..sort();
      for (var package in dependencies) {
        // Don't double-include this package's license.
        if (package == pubspec.name) continue;

        var dependencyLicense =
            _readLicense(p.dirname(p.fromUri(packageConfig[package])));
        if (dependencyLicense == null) {
          log("WARNING: $package has no license and may not be legal to "
              "redistribute.");
        } else {
          licenses.putIfAbsent(dependencyLicense, () => []).add(package);
        }
      }

      return licenses.entries
          .map((entry) =>
              wordWrap("${toSentence(entry.value)} license:") +
              "\n\n${entry.key}")
          .join("\n\n" + "-" * 80 + "\n\n");
    });
final _licenseMemo = AsyncMemoizer<String>();

/// A regular expression that matches filenames that should be considered
/// licenses.
final _licenseRegExp =
    RegExp(r"^(([a-zA-Z0-9]+[-_])?(LICENSE|COPYING)|UNLICENSE)(\..*)?$");

/// Returns the contents of the `LICENSE` file in [dir], with various possible
/// filenames and extensions, or `null`.
String _readLicense(String dir) {
  if (!Directory(dir).existsSync()) return null;

  var possibilities = Directory(dir)
      .listSync()
      .whereType<File>()
      .map((file) => p.basename(file.path))
      .where(_licenseRegExp.hasMatch)
      .toList();
  if (possibilities.isEmpty) return null;

  // If there are multiple possibilities, choose the shortest one because it's
  // most likely to be canonical.
  return File(p.join(dir, minBy(possibilities, (path) => path.length)))
      .readAsStringSync();
}
=======
/// The path to the `dart2native` executable in the Dart SDK.
final dart2NativePath = p.join(sdkDir.path, 'bin/dart2native$dotBat');

/// Whether we should compile native executables using `dart2native` rather than
/// `dart2aot`.
///
/// Dart 2.6 and up uses an executable called "dart2native" to generate both
/// bundled native code executables AND native snapshot "AOT" executables which
/// need to be run with `dartaotruntime`. Earlier SDK versions use a different
/// executable, `dart2aot`, which has a different calling convention and only
/// generates "AOT" snapshots. We support both.
final useDart2Native = File(dart2NativePath).existsSync();
>>>>>>> bef2ca28

/// Ensure that the `build/` directory exists.
void ensureBuild() {
  Directory('build').createSync(recursive: true);
}

/// Creates an [ArchiveFile] with the given [path] and [data].
///
/// If [executable] is `true`, this marks the file as executable.
ArchiveFile fileFromBytes(String path, List<int> data,
        {bool executable = false}) =>
    ArchiveFile(path, data.length, data)
      ..mode = executable ? 495 : 428
      ..lastModTime = DateTime.now().millisecondsSinceEpoch ~/ 1000;

/// Creates a UTF-8-encoded [ArchiveFile] with the given [path] and [contents].
///
/// If [executable] is `true`, this marks the file as executable.
ArchiveFile fileFromString(String path, String contents,
        {bool executable = false}) =>
    fileFromBytes(path, utf8.encode(contents), executable: executable);

/// Creates an [ArchiveFile] at the archive path [target] from the local file at
/// [source].
///
/// If [executable] is `true`, this marks the file as executable.
ArchiveFile file(String target, String source, {bool executable = false}) =>
    fileFromBytes(target, File(source).readAsBytesSync(),
        executable: executable);

/// Parses [url], replacing its hostname with the `_CLI_PKG_TEST_HOST`
/// environment variable if it's set.
Uri url(String url) {
  var parsed = Uri.parse(url);
  var host = Platform.environment["_CLI_PKG_TEST_HOST"];
  if (host == null) return parsed;

  var parsedHost = Uri.parse(host);
  return parsed.replace(
      scheme: parsedHost.scheme, host: parsedHost.host, port: parsedHost.port);
}

/// Returns the human-friendly name for the given [os] string.
String humanOSName(String os) {
  switch (os) {
    case "linux":
      return "Linux";
    case "macos":
      return "Mac OS";
    case "windows":
      return "Windows";
    default:
      throw ArgumentError("Unknown OS $os.");
  }
}

/// Returns a sentence fragment listing the elements of [iter].
///
/// This converts each element of [iter] to a string and separates them with
/// commas and/or [conjunction] (`"and"` by default) where appropriate.
String toSentence(Iterable<Object> iter, {String conjunction}) {
  if (iter.length == 1) return iter.first.toString();
  conjunction ??= 'and';
  return iter.take(iter.length - 1).join(", ") + " $conjunction ${iter.last}";
}

/// The maximum line length for [wordWrap]
const _lineLength = 80;

/// Wraps [text] so that it fits within [_lineLength] characters.
///
/// This preserves existing newlines and only splits words on spaces, not on
/// other sorts of whitespace.
String wordWrap(String text) {
  return text.split("\n").map((originalLine) {
    var buffer = StringBuffer();
    var lengthSoFar = 0;
    for (var word in originalLine.split(" ")) {
      var wordLength = word.length;
      if (wordLength > _lineLength) {
        if (lengthSoFar != 0) buffer.writeln();
        buffer.writeln(word);
      } else if (lengthSoFar == 0) {
        buffer.write(word);
        lengthSoFar = wordLength;
      } else if (lengthSoFar + 1 + wordLength > _lineLength) {
        buffer.writeln();
        buffer.write(word);
        lengthSoFar = wordLength;
      } else {
        buffer.write(" $word");
        lengthSoFar += 1 + wordLength;
      }
    }
    return buffer.toString();
  }).join("\n");
}

/// Like [File.writeAsStringSync], but logs that the file is being written.
void writeString(String path, String text) {
  log("writing $path");
  File(path).writeAsStringSync(text);
}

/// Like [File.writeAsBytesSync], but logs that the file is being written.
void writeBytes(String path, List<int> contents) {
  log("writing $path");
  File(path).writeAsBytesSync(contents);
}

/// Like Grinder's [copy], but without Windows bugs (google/grinder.dart#345).
void safeCopy(String source, String destination) {
  log("copying $source to $destination");
  File(source).copySync(p.join(destination, p.basename(source)));
}<|MERGE_RESOLUTION|>--- conflicted
+++ resolved
@@ -56,7 +56,19 @@
 /// The `.exe` extension on Windows, the empty string everywhere else.
 final dotExe = Platform.isWindows ? ".exe" : "";
 
-<<<<<<< HEAD
+/// The path to the `dart2native` executable in the Dart SDK.
+final dart2NativePath = p.join(sdkDir.path, 'bin/dart2native$dotBat');
+
+/// Whether we should compile native executables using `dart2native` rather than
+/// `dart2aot`.
+///
+/// Dart 2.6 and up uses an executable called "dart2native" to generate both
+/// bundled native code executables AND native snapshot "AOT" executables which
+/// need to be run with `dartaotruntime`. Earlier SDK versions use a different
+/// executable, `dart2aot`, which has a different calling convention and only
+/// generates "AOT" snapshots. We support both.
+final useDart2Native = File(dart2NativePath).existsSync();
+
 /// The combined license text for the package and all its dependencies.
 ///
 /// We include all dependency licenses because their code may be compiled into
@@ -133,20 +145,6 @@
   return File(p.join(dir, minBy(possibilities, (path) => path.length)))
       .readAsStringSync();
 }
-=======
-/// The path to the `dart2native` executable in the Dart SDK.
-final dart2NativePath = p.join(sdkDir.path, 'bin/dart2native$dotBat');
-
-/// Whether we should compile native executables using `dart2native` rather than
-/// `dart2aot`.
-///
-/// Dart 2.6 and up uses an executable called "dart2native" to generate both
-/// bundled native code executables AND native snapshot "AOT" executables which
-/// need to be run with `dartaotruntime`. Earlier SDK versions use a different
-/// executable, `dart2aot`, which has a different calling convention and only
-/// generates "AOT" snapshots. We support both.
-final useDart2Native = File(dart2NativePath).existsSync();
->>>>>>> bef2ca28
 
 /// Ensure that the `build/` directory exists.
 void ensureBuild() {
