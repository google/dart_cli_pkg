--- conflicted
+++ resolved
@@ -1,9 +1,5 @@
 name: cli_pkg
-<<<<<<< HEAD
 version: 2.9.0
-=======
-version: 2.8.1
->>>>>>> 2be94a6a
 description: Grinder tasks for releasing Dart CLI packages.
 homepage: https://github.com/google/dart_cli_pkg
 
