--- conflicted
+++ resolved
@@ -1,9 +1,5 @@
 name: cli_pkg
-<<<<<<< HEAD
-version: 1.0.0-beta.4.dev
-=======
 version: 1.0.0-dev
->>>>>>> 34c0907e
 description: Grinder tasks for releasing Dart CLI packages.
 homepage: https://github.com/google/dart_cli_pkg
 
