--- conflicted
+++ resolved
@@ -1,11 +1,9 @@
 # 1.0.0-beta.11
 
-<<<<<<< HEAD
 * Properly load the Dart SDK license when it's in the directory above the SDK,
   as in a Homebrew installation.
-=======
+
 * Use the latest version of the `xml` package.
->>>>>>> d4130afe
 
 # 1.0.0-beta.10
 
